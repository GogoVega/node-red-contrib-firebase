/**
 * Copyright 2022-2023 Gauthier Dandele
 *
 * Licensed under the MIT License,
 * you may not use this file except in compliance with the License.
 * You may obtain a copy of the License at
 *
 * https://opensource.org/licenses/MIT.
 *
 * Unless required by applicable law or agreed to in writing, software
 * distributed under the License is distributed on an "AS IS" BASIS,
 * WITHOUT WARRANTIES OR CONDITIONS OF ANY KIND, either express or implied.
 * See the License for the specific language governing permissions and
 * limitations under the License.
 */

import { Database, DataSnapshot, get, off, ref, query } from "firebase/database";
import * as firebase from "firebase/database";
import admin from "firebase-admin";
import { ConnectionStatus } from "./types/DatabaseNodeType";
import { Listener, ListenerType, Query } from "../lib/types/FirebaseConfigType";
import {
	DBRef,
	FirebaseGetNodeType,
	FirebaseInNodeType,
	FirebaseNodeType,
	FirebaseOutNodeType,
	InputMessageType,
	OutputMessageType,
	QueryConstraint,
	QueryConstraintType,
} from "./types/FirebaseNodeType";
import { Entry } from "./types/UtilType";
import { printEnumKeys } from "./utils";

/**
 * Firebase Class
 *
 * This class is used to communicate with Google Firebase Realtime Databases.
 *
 * The modules used are `firebase` and `firebase-admin`.
 *
 * This class and subclasses are used to communicate with Firebase Realtime Databases. It allows to add, modify and
 * fetch data from your databases aswell as subscribing to data at the paths you specify which yields a payload
 * whenever a value changes.
 *
 * This class contains the methods common to the three child classes:
 * - `FirebaseIn`
 * - `FirebaseOut`
 * - `FirebaseGet`
 *
 * @param node The node to associate with this class
 * @returns Firebase Class
 */
class Firebase {
	constructor(protected node: FirebaseNodeType) {
		node.onError = this.onError.bind(this);

		if (!node.database) {
			node.error("Database not configured or disabled!");
			node.status({ fill: "red", shape: "ring", text: "Database not ready!" });
		}
	}

<<<<<<< HEAD
	protected get db() {
		return this.node.database?.database;
	}

=======
	/**
	 * Gets the Firebase Database instance from the `config-node`.
	 */
	protected db = this.node.database?.database;

	/**
	 * This property is used to store the "Permission Denied" state of the node.
	 * Error received when database rules deny reading/writing data.
	 */
>>>>>>> 015e8c6c
	private permissionDeniedStatus = false;

	/**
	 * Checks path to match Firebase rules. Throws an error if does not match.
	 * @param path The path to check
	 * @param empty Can the path be empty. Default: `false`
	 * @returns The path checked to the database
	 */
	protected checkPath(path?: unknown, empty?: boolean) {
		if (empty && path === undefined) return;
		if (!empty && path === undefined) throw new Error("The msg containing the PATH do not exist!");
		if (!empty && !path) throw new Error("PATH must be non-empty string!");
		if (typeof path !== "string") throw new Error("PATH must be a string!");
		if (path?.match(/[.#$\[\]]/g)) throw new Error(`PATH must not contain ".", "#", "$", "[", or "]"`);
		return path;
	}

	/**
	 * Deregisters node from the database.
	 *
	 * Removes the node from the array of nodes linked to this same database and call the `destroyUnusedConnection` method
	 * in order to destroy the connection with Firebase if the database is unused.
	 * @param removed A boolean indicating whether the node is being removed.
	 * @param done A function to be called when all the work is complete.
	 */
	public deregisterNode(removed: boolean, done: (error?: unknown) => void) {
		const nodes = this.node.database?.nodes;

		if (!nodes) return done();

		try {
			nodes.forEach((node) => {
				if (node.id !== this.node.id) return;
				nodes.splice(nodes.indexOf(node), 1);
			});

			this.node.database?.destroyUnusedConnection(removed);

			done();
		} catch (error) {
			done(error);
		}
	}

	/**
	 * This method checks if the database uses the `firebase-admin` module.
	 * @param db The database used
	 * @returns `true` if the database uses the `firebase-admin` module.
	 */
	// eslint-disable-next-line @typescript-eslint/ban-ts-comment
	// @ts-ignore
	protected isAdmin(db: Database | admin.database.Database): db is admin.database.Database {
		return this.node.database?.config.authType === "privateKey";
	}

	/**
	 * A custom method on error to set node status as `Error` or `Permission Denied`.
	 * @param error The error received
	 * @param done If defined, a function to be called when all the work is complete and return the error message.
	 */
	protected onError(error: unknown, done?: (error?: unknown) => void) {
		const msg = error instanceof Error ? error.message : (error as object | string).toString();

		if (msg.match(/(permission_denied|Permission denied)/gm)) {
			this.permissionDeniedStatus = true;
			this.setNodeStatus("Permission Denied");
		} else {
			this.setNodeStatus("Error", 5000);
		}

		if (done) return done(error);

		this.node.error(msg);
	}

	/**
	 * Registers the node to the database.
	 *
	 * Calls the `restoreDestroyedConnection` method to restore the connection with Firebase if it has been destroyed
	 * because it is unused.
	 */
	public registerNode() {
		// TODO: Limit properties (Omit)
		this.node.database?.nodes.push(this.node);
		this.node.database?.restoreDestroyedConnection();
	}

	/**
	 * This method is called when a DataSnapshot is received in order to send a `payload` containing the desired data.
	 * @param snapshot A DataSnapshot contains data from a Database location.
	 * @param child A string containing the key of the previous child, by sort order,
	 * or `null` if it is the first child.
	 */
	protected sendMsg(snapshot: DataSnapshot | admin.database.DataSnapshot, child?: string | null) {
		// Clear Permission Denied Status
		if (this.permissionDeniedStatus) {
			this.permissionDeniedStatus = false;
			this.setNodeStatus();
		}

		try {
			if (!snapshot.exists()) return;

			const topic = snapshot.ref.key?.toString() || "";
			const payload = this.node.config.outputType === "string" ? JSON.stringify(snapshot.val()) : snapshot.val();
			const previousChildName = child !== undefined ? { previousChildName: child || "" } : {};

			this.node.send({ payload: payload, ...previousChildName, topic: topic } as OutputMessageType);
		} catch (error) {
			this.onError(error);
		}
	}

	/**
	 * Sets the status of node. If `msg` is defined, the status fill will be set to `red` with the message `msg`.
	 * @param msg If defined, the message to display on the status.
	 * @param time If defined, the status will be cleared (to current status) after `time` ms.
	 */
	public setNodeStatus(msg?: string, time?: number) {
		if (!this.node.database) return;

		// Corresponds to do a Clear Status
		if (msg && time) setTimeout(() => this.setNodeStatus(), time);

		if (msg) return this.node.status({ fill: "red", shape: "dot", text: msg });

		switch (this.node.database.connectionStatus) {
			case ConnectionStatus.DISCONNECTED:
				this.node.status({ fill: "red", shape: "dot", text: "Disconnected" });
				break;
			case ConnectionStatus.CONNECTING:
				this.node.status({ fill: "yellow", shape: "ring", text: "Connecting" });
				break;
			case ConnectionStatus.CONNECTED:
				this.node.status({ fill: "green", shape: "dot", text: "Connected" });
				break;
			case ConnectionStatus.NO_NETWORK:
				this.node.status({ fill: "red", shape: "ring", text: "No Network" });
				break;
			case ConnectionStatus.ERROR:
				this.node.status({ fill: "red", shape: "dot", text: "Error" });
				break;
		}
	}
}

/**
 * `FirebaseGet` Sublass of Parent `Firebase` Class
 *
 * This class is used to communicate with Google Firebase Realtime Databases.
 *
 * The modules used are `firebase` and `firebase-admin`.
 *
 * Fetches data from the specified path. Query constraints can be used to sort and order your data.
 *
 * @param node The node to associate with this class
 * @returns FirebaseGet Class
 */
export class FirebaseGet extends Firebase {
	constructor(protected node: FirebaseGetNodeType) {
		super(node);
	}

	/**
	 * Applies the query constraints to the database reference.
	 * @param dbRef The database reference
	 * @param method The object containing the query constraints
	 * @returns The database reference with the query constraints applied
	 */
	private applyQueryConstraints(dbRef: DBRef, method: unknown) {
		const constraints = this.checkQueryConstraint(method);

		for (const [method, value] of Object.entries(constraints) as Entry<QueryConstraintType | Record<string, never>>[]) {
			switch (method) {
				case "endAt":
				case "endBefore":
				case "equalTo":
				case "startAfter":
				case "startAt":
					dbRef = dbRef[method](value.value, value.key);
					break;
				case "limitToFirst":
				case "limitToLast":
					dbRef = dbRef[method](value);
					break;
				case "orderByChild":
					dbRef = dbRef[method](value);
					break;
				case "orderByKey":
				case "orderByPriority":
				case "orderByValue":
					dbRef = dbRef[method]();
					break;
			}
		}

		return dbRef;
	}

	/**
	 * Checks the query constraints and throws an error if it is invalid.
	 * @param constraints The query constraints
	 * @returns The query constraints checked
	 */
	private checkQueryConstraint(constraints: unknown): QueryConstraintType | Record<string, never> {
		if (constraints === undefined || constraints === null) return {};
		if (typeof constraints !== "object") throw new Error("Query Constraint must be an Object!");

		for (const [method, value] of Object.entries(constraints)) {
			switch (method) {
				case "endAt":
				case "endBefore":
				case "equalTo":
				case "startAfter":
				case "startAt":
					if (typeof value !== "object") throw new Error(`The value of the "${method}" constraint must be an object!`);
					if (value.value === undefined)
						throw new Error(`The value of the "${method}" constraint must be an object containing 'value' as key.`);
					if (typeof value.value !== "string" && typeof value.value !== "boolean" && typeof value.value !== "number")
						throw new Error(`The value of the "${method}.value" constraint must be a boolean or number or string!`);

					if (value.key && typeof value.key !== "string")
						throw new Error(`The value of the "${method}.key" constraint must be a string!`);
					break;
				case "limitToFirst":
				case "limitToLast":
					if (typeof value !== "number") throw new Error(`The value of the "${method}" constraint must be a number!`);
					break;
				case "orderByChild":
					if (typeof value !== "string") throw new Error(`The value of the "${method}" constraint must be a string!`);
					break;
				case "orderByKey":
				case "orderByPriority":
				case "orderByValue":
					if (value !== undefined && value !== null)
						throw new Error(`The value of the "${method}" constraint must be null or undefined!`);
					break;
				default:
					throw new Error(
						`Query constraint received: '${method}' but must be one of ${printEnumKeys(QueryConstraint)}.`
					);
			}
		}

		return constraints as QueryConstraintType;
	}

	/**
	 * Fetch data from database. This method calls `sendMsg` to send a `payload` containing the desired data.
	 * @param msg The message received
	 * @returns A promise of completion of the request
	 */
	public async doGetQuery(msg: InputMessageType) {
		const path = this.getPath(msg);
		let snapshot;

		if (!this.db) return;

		if (this.isAdmin(this.db)) {
			const database = path ? this.db.ref().child(path) : this.db.ref();

			snapshot = await this.applyQueryConstraints(database, msg.method).get();
		} else {
			snapshot = await get(query(ref(this.db, path), ...this.getQueryConstraints(msg.method)));
		}

		this.sendMsg(snapshot);
	}

	/**
	 * Gets the path to the database from the node or message. Calls `checkPath` to check the path.
	 * @param msg The message received
	 * @returns The path checked to the database
	 */
	private getPath(msg: InputMessageType) {
		let path;

		switch (this.node.config.pathType) {
			case "msg":
				path = msg[this.node.config.path as keyof typeof msg];
				break;
			case "str":
				path = this.node.config.path;
				break;
			default:
				throw new Error("pathType should be 'msg' or 'str', please re-configure this node.");
		}

		return this.checkPath(path || undefined, true);
	}

	/**
	 * Gets the query constraints from the message. Calls `checkQueryConstraint` to check the query constraints.
	 * @param method The object containing the query constraints
	 * @returns An array of query constraints checked
	 */
	private getQueryConstraints(method: unknown) {
		const constraints = this.checkQueryConstraint(method) || {};
		const query = [];

		for (const [method, value] of Object.entries(constraints) as Entry<QueryConstraintType | Record<string, never>>[]) {
			switch (method) {
				case "endAt":
				case "endBefore":
				case "equalTo":
				case "startAfter":
				case "startAt":
					query.push(firebase[method](value.value, value.key));
					break;
				case "limitToFirst":
				case "limitToLast":
					query.push(firebase[method](value));
					break;
				case "orderByChild":
					query.push(firebase[method](value));
					break;
				case "orderByKey":
				case "orderByPriority":
				case "orderByValue":
					query.push(firebase[method]());
					break;
			}
		}

		return query;
	}
}

/**
 * `FirebaseIn` Sublass of Parent `Firebase` Class
 *
 * This class is used to communicate with Google Firebase Realtime Databases.
 *
 * The modules used are `firebase` and `firebase-admin`.
 *
 * Subscribes to data at the specified path, which yields a `payload` whenever a value changes.
 *
 * @param node The node to associate with this class
 * @returns A `FirebaseIn` class
 */
export class FirebaseIn extends Firebase {
	constructor(protected node: FirebaseInNodeType) {
		super(node);
	}

	/**
	 * Gets the listener from the node and checks if it is valid.
	 */
	private listener = this.getListener();

	/**
	 * Gets the path to the database from the node.
	 */
	private path = this.node.config.path?.toString() || undefined;

	/**
	 * Subscribes to a listener and attaches a callback (`sendMsg`) to send a `payload` containing the changed data.
	 * Calls `checkPath` to check the path.
	 */
	public doSubscriptionQuery() {
		const pathParsed = this.checkPath(this.path, true);

		if (!this.db) return;

		if (this.isAdmin(this.db)) {
			const databaseRef = pathParsed ? this.db.ref().child(pathParsed) : this.db.ref();

			databaseRef.on(
				this.listener,
				(snapshot, child) => this.sendMsg(snapshot, child),
				(error) => this.onError(error)
			);
		} else {
			firebase[Listener[this.listener]](
				firebase.ref(this.db, pathParsed),
				(snapshot: DataSnapshot, child: string | null | undefined) => this.sendMsg(snapshot, child),
				(error) => this.onError(error)
			);
		}
	}

	/**
	 * Unsubscribes from the listener in order to detach a callback (`sendMsg`) previously attached to the listener.
	 */
	public doUnSubscriptionQuery() {
		const listeners = this.node.database?.nodes.filter((node) => {
			if (node.type === "firebase-in") return (node as FirebaseInNodeType).config.listenerType === this.listener;

			return false;
		});

		// Do not remove the listener if it's still in use
		if (listeners && listeners.length > 1) return;

		if (!this.db) return;

		if (this.isAdmin(this.db)) {
			const databaseRef = this.path ? this.db.ref().child(this.path) : this.db.ref();

			databaseRef.off(this.listener);
		} else {
			off(ref(this.db, this.path), this.listener);
		}
	}

	/**
	 * Gets the listener from the node and throws an error if it's not valid.
	 * @returns The listener checked
	 */
	private getListener() {
		const listener = this.node.config.listenerType || "value";

		if (listener in Listener) return listener as ListenerType;

		throw new Error(`msg.method must be one of ${printEnumKeys(Listener)}.`);
	}
}

/**
 * `FirebaseOut` Sublass of Parent `Firebase` Class
 *
 * This class is used to write data to Firebase Database.
 * `SET`, `PUSH`, `UPDATE` or `REMOVE` data at the target Database.
 *
 * @param node The node to associate with this class
 * @returns A `FirebaseOut` Class
 */
// TODO: Add others methods
export class FirebaseOut extends Firebase {
	constructor(protected node: FirebaseOutNodeType) {
		super(node);
	}

	/**
	 * `SET`, `PUSH`, `UPDATE` or `REMOVE` data at the target Database.
	 * @param msg The message to be sent to Firebase Database
	 * @returns A Promise when write/update on server is complete.
	 */
	public doWriteQuery(msg: InputMessageType) {
		const path = this.getPath(msg);
		const query = this.getQuery(msg);

		if (!this.db) return Promise.resolve();

		if (this.isAdmin(this.db)) {
			return this.db.ref().child(path)[query](msg.payload);
		} else {
			if (query === "update") {
				if (msg.payload && typeof msg.payload === "object") return firebase[query](ref(this.db, path), msg.payload);
				throw new Error("msg.payload must be an object with 'update' query.");
			} else {
				return firebase[query](ref(this.db, path), msg.payload);
			}
		}
	}

	/**
	 * Gets the path to the database from the node or message. Calls `checkPath` to check the path.
	 * @param msg The message received
	 * @returns The path checked to the database
	 */
	private getPath(msg: InputMessageType) {
		let path;

		switch (this.node.config.pathType) {
			case "msg":
				path = msg[this.node.config.path as keyof typeof msg];
				break;
			case "str":
				path = this.node.config.path;
				break;
			default:
				throw new Error("pathType should be 'msg' or 'str', please re-configure this node.");
		}

		return this.checkPath(path, false) as string;
	}

	/**
	 * Gets the query from the node or message. Calls `checkQuery` to check the query.
	 * @param msg The message received
	 * @returns The query checked
	 */
	private getQuery(msg: InputMessageType) {
		const query = this.node.config.queryType === "none" ? msg.method : this.node.config.queryType;
		return this.checkQuery(query);
	}

	/**
	 * Checks if the query is valid otherwise throws an error.
	 * @param method The query to be checked
	 * @returns The query checked
	 */
	private checkQuery(method: unknown) {
		if (method === undefined) throw new Error("msg.method do not exist!");
		if (typeof method !== "string") throw new Error("msg.method must be a string!");
		const query = method.toLowerCase();
		if (query in Query) return query as keyof typeof Query;
		throw new Error(`msg.method must be one of ${printEnumKeys(Query)}.`);
	}
}<|MERGE_RESOLUTION|>--- conflicted
+++ resolved
@@ -62,22 +62,17 @@
 		}
 	}
 
-<<<<<<< HEAD
+	/**
+	 * Gets the Firebase Database instance from the `config-node`.
+	 */
 	protected get db() {
 		return this.node.database?.database;
 	}
 
-=======
-	/**
-	 * Gets the Firebase Database instance from the `config-node`.
-	 */
-	protected db = this.node.database?.database;
-
 	/**
 	 * This property is used to store the "Permission Denied" state of the node.
 	 * Error received when database rules deny reading/writing data.
 	 */
->>>>>>> 015e8c6c
 	private permissionDeniedStatus = false;
 
 	/**
