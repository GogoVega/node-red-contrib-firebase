function isPathValid(path, empty = false) {
	if (!empty && path === undefined) return "The msg containing the PATH do not exist!";
	if (!empty && !path) return "PATH must be non-empty string!";
	if (path && typeof path !== "string") return "PATH must be a string!";
	if (path?.match(/[.#$\[\]]/g)) return `PATH must not contain ".", "#", "$", "[", or "]"`;
	return;
}

<<<<<<< HEAD
function parseQuery(raw = {}) {
	const database = require("firebase/database");
	const queryValid = [
		"endAt",
		"endBefore",
		"equalTo",
		"limitToFirst",
		"limitToLast",
		"orderByChild",
		"orderByKey",
		"orderByPriority",
		"orderByValue",
		"startAfter",
		"startAt",
	];
	const query = [];

	for (const [method, value] of Object.entries(raw)) {
		if (!queryValid.includes(method))
			throw new Error(`Query received: '${method}'but must be one of ${queryValid.toString()}`);
		query.push(database[method](value));
	}

	return query;
=======
function isQueryValid(method) {
	if (method === undefined) return "msg.method do not exist!";
	if (!["set", "push", "update", "remove"].includes(method))
		return "msg.method must be 'set', 'push', 'update' or 'remove'";
	return;
>>>>>>> 13f30d23
}

function removeNode(nodes = [], nodeId) {
	nodes.some((node) => {
		if (node.id !== nodeId) return;
		nodes.splice(nodes.indexOf(node), 1);
	});
}

function setNodeStatus(self, connected = false) {
	if (connected) {
		self.status({ fill: "green", shape: "dot", text: "connected" });
	} else {
		self.status({ fill: "yellow", shape: "ring", text: "connecting" });
	}
}

<<<<<<< HEAD
module.exports = { isPathValid, parseQuery, removeNode, setNodeStatus };
=======
module.exports = { isPathValid, isQueryValid, removeNode, setNodeStatus };
>>>>>>> 13f30d23
<|MERGE_RESOLUTION|>--- conflicted
+++ resolved
@@ -6,7 +6,13 @@
 	return;
 }
 
-<<<<<<< HEAD
+function isQueryValid(method) {
+	if (method === undefined) return "msg.method do not exist!";
+	if (!["set", "push", "update", "remove"].includes(method))
+		return "msg.method must be 'set', 'push', 'update' or 'remove'";
+	return;
+}
+
 function parseQuery(raw = {}) {
 	const database = require("firebase/database");
 	const queryValid = [
@@ -31,13 +37,6 @@
 	}
 
 	return query;
-=======
-function isQueryValid(method) {
-	if (method === undefined) return "msg.method do not exist!";
-	if (!["set", "push", "update", "remove"].includes(method))
-		return "msg.method must be 'set', 'push', 'update' or 'remove'";
-	return;
->>>>>>> 13f30d23
 }
 
 function removeNode(nodes = [], nodeId) {
@@ -55,8 +54,4 @@
 	}
 }
 
-<<<<<<< HEAD
-module.exports = { isPathValid, parseQuery, removeNode, setNodeStatus };
-=======
-module.exports = { isPathValid, isQueryValid, removeNode, setNodeStatus };
->>>>>>> 13f30d23
+module.exports = { isPathValid, isQueryValid, parseQuery, removeNode, setNodeStatus };