/**
 * Copyright 2022-2023 Gauthier Dandele
 *
 * Licensed under the MIT License,
 * you may not use this file except in compliance with the License.
 * You may obtain a copy of the License at
 *
 * https://opensource.org/licenses/MIT.
 *
 * Unless required by applicable law or agreed to in writing, software
 * distributed under the License is distributed on an "AS IS" BASIS,
 * WITHOUT WARRANTIES OR CONDITIONS OF ANY KIND, either express or implied.
 * See the License for the specific language governing permissions and
 * limitations under the License.
 */

<<<<<<< HEAD
import admin from "firebase-admin";
import { Node, NodeAPI, NodeMessage, NodeMessageInFlow } from "node-red";
=======
import * as database from "firebase/database";
import * as adminDatabase from "firebase-admin/database";
import { Node, NodeMessage, NodeMessageInFlow } from "node-red";
>>>>>>> eb4f161a
import { DatabaseNodeType } from "./DatabaseNodeType";
import { FirebaseGetConfigType, FirebaseInConfigType, FirebaseOutConfigType } from "./FirebaseConfigType";

export enum QueryConstraint {
	"endAt",
	"endBefore",
	"equalTo",
	"limitToFirst",
	"limitToLast",
	"orderByChild",
	"orderByKey",
	"orderByPriority",
	"orderByValue",
	"startAfter",
	"startAt",
}

/* eslint-disable no-mixed-spaces-and-tabs */
export type QueryConstraintType =
	| Record<"orderByKey" | "orderByPriority" | "orderByValue", null | undefined>
	| Record<"limitToFirst" | "limitToLast", number>
	| Record<"orderByChild", string>
	| Record<
			"endAt" | "endBefore" | "equalTo" | "startAfter" | "startAt",
			{
				key?: string;
				value: number | string | boolean | null;
			}
	  >;

export type DataSnapshot = database.DataSnapshot | adminDatabase.DataSnapshot;
export type DBRef = adminDatabase.Reference | adminDatabase.Query;

export interface InputMessageType extends NodeMessageInFlow {
	method?: unknown;
	priority?: unknown;
}

export interface OutputMessageType extends NodeMessage {
	previousChildName?: string;
	priority: string | number | null;
}

interface FirebaseNode extends Node {
	database: DatabaseNodeType | null;

	/**
	 * A custom method on error to set node status as `Error` or `Permission Denied`.
	 * @param error The error received
	 * @param done If defined, a function to be called when all the work is complete and return the error message.
	 */
	onError: (error: unknown, done?: () => void) => void;
	RED: NodeAPI;
}

export interface FirebaseGetNodeType extends FirebaseNode {
	config: FirebaseGetConfigType;
}

export interface FirebaseInNodeType extends FirebaseNode {
	config: FirebaseInConfigType;
}

export interface FirebaseOutNodeType extends FirebaseNode {
	config: FirebaseOutConfigType;
}

export type FirebaseNodeType = FirebaseInNodeType | FirebaseGetNodeType | FirebaseOutNodeType;<|MERGE_RESOLUTION|>--- conflicted
+++ resolved
@@ -14,14 +14,9 @@
  * limitations under the License.
  */
 
-<<<<<<< HEAD
-import admin from "firebase-admin";
-import { Node, NodeAPI, NodeMessage, NodeMessageInFlow } from "node-red";
-=======
 import * as database from "firebase/database";
 import * as adminDatabase from "firebase-admin/database";
-import { Node, NodeMessage, NodeMessageInFlow } from "node-red";
->>>>>>> eb4f161a
+import { Node, NodeAPI, NodeMessage, NodeMessageInFlow } from "node-red";
 import { DatabaseNodeType } from "./DatabaseNodeType";
 import { FirebaseGetConfigType, FirebaseInConfigType, FirebaseOutConfigType } from "./FirebaseConfigType";
 
