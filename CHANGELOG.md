--- conflicted
+++ resolved
@@ -1,6 +1,5 @@
 # Change log
 
-<<<<<<< HEAD
 ## 0.6.0-alpha.2
 
 ### Fixes
@@ -32,7 +31,7 @@
 
 - Use resources for editor to remove duplicates
 - Config Node Externalization (see #50)
-=======
+
 ## 0.5.5
 
 ### Changes
@@ -47,7 +46,6 @@
 - Reduce `firebase` dependencies size by only used sub-dependencies
 - Bump new dependencies to latest
 - Bump `firebase-admin` from 11.11.0 to 12.0.0
->>>>>>> ae39496d
 
 ## 0.5.3
 
